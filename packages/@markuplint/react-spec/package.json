--- conflicted
+++ resolved
@@ -1,10 +1,6 @@
 {
 	"name": "@markuplint/react-spec",
-<<<<<<< HEAD
-	"version": "2.1.2",
-=======
 	"version": "3.0.0-alpha.6",
->>>>>>> cf2bdd02
 	"description": "Extended specification for tags and attributes in React",
 	"repository": "git@github.com:markuplint/markuplint.git",
 	"author": "Yusuke Hirao <yusukehirao@me.com>",
@@ -20,10 +16,6 @@
 		"clean": "tsc --build --clean"
 	},
 	"dependencies": {
-<<<<<<< HEAD
-		"@markuplint/ml-spec": "2.1.2"
-=======
 		"@markuplint/ml-spec": "3.0.0-alpha.6"
->>>>>>> cf2bdd02
 	}
 }