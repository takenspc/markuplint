--- conflicted
+++ resolved
@@ -1,12 +1,7 @@
 {
 	"name": "@markuplint/rule-textlint",
-<<<<<<< HEAD
-	"version": "2.5.10",
-	"description": "The textlint rule for markuplint",
-=======
 	"version": "3.0.0-alpha.6",
 	"description": "The rule plugin that adapts textlint in markuplint",
->>>>>>> cf2bdd02
 	"repository": "git@github.com:markuplint/markuplint.git",
 	"author": "Yusuke Hirao <yusukehirao@me.com>",
 	"license": "MIT",
@@ -25,15 +20,6 @@
 		"clean": "tsc --build --clean"
 	},
 	"devDependencies": {
-<<<<<<< HEAD
-		"markuplint": "2.11.3",
-		"textlint-rule-prh": "^5.3.0"
-	},
-	"dependencies": {
-		"@markuplint/ml-core": "2.3.6",
-		"@textlint/kernel": "^12.1.1",
-		"textlint": "^12.1.1",
-=======
 		"markuplint": "3.0.0-alpha.6",
 		"textlint-rule-prh": "^5.3.0"
 	},
@@ -41,7 +27,6 @@
 		"@markuplint/ml-core": "3.0.0-alpha.6",
 		"@textlint/kernel": "^12.2.2",
 		"textlint": "^12.2.2",
->>>>>>> cf2bdd02
 		"textlint-plugin-html": "^0.3.0",
 		"tslib": "^2.4.0"
 	}
