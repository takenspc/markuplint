import { createRule } from '@markuplint/ml-core';

type Value = 'always';
type Option = {
	denyObsolateType: boolean;
};

export default createRule<Value, Option>({
	defaultValue: 'always',
	defaultOptions: {
		denyObsolateType: true,
	},
<<<<<<< HEAD
	async verify({ document, report, t }) {
		if (document.isFragment) {
=======
	verify(context) {
		if (context.document.isFragment) {
>>>>>>> 59c49460
			return;
		}

		const doctype = document.doctype;

		if (!doctype) {
			report({
				message: t('Require {0}', 'doctype'),
				line: 1,
				col: 1,
				raw: '',
			});
			return;
		}

		if ((doctype.name.toLowerCase() === 'html' && doctype.publicId) || doctype.systemId) {
			report({
				scope: doctype,
				message: t('Never {0} {1}', 'declarate', 'obsolete doctype'),
			});
		}
	},
});<|MERGE_RESOLUTION|>--- conflicted
+++ resolved
@@ -10,13 +10,8 @@
 	defaultOptions: {
 		denyObsolateType: true,
 	},
-<<<<<<< HEAD
-	async verify({ document, report, t }) {
+	verify({ document, report, t }) {
 		if (document.isFragment) {
-=======
-	verify(context) {
-		if (context.document.isFragment) {
->>>>>>> 59c49460
 			return;
 		}
 
