--- conflicted
+++ resolved
@@ -2,13 +2,8 @@
 
 export default createRule({
 	async verify({ document, report, t }) {
-<<<<<<< HEAD
-		await document.walkOn('Attr', async attr => {
+		await document.walkOn('Attr', attr => {
 			const attrSpecs = getAttrSpecs(attr.ownerElement.nameWithNS, document.specs);
-=======
-		await document.walkOn('Element', element => {
-			const attrSpecs = getAttrSpecs(element.nameWithNS, document.specs);
->>>>>>> 59c49460
 
 			if (!attrSpecs) {
 				return;
