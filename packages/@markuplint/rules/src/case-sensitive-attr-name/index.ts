import { createRule, getAttrSpecs } from '@markuplint/ml-core';

export type Value = 'lower' | 'upper';

export default createRule<Value>({
	defaultServerity: 'warning',
	defaultValue: 'lower',
	async verify({ document, report, t }) {
<<<<<<< HEAD
		await document.walkOn('Attr', async attr => {
			const el = attr.ownerElement;
			if (el.isForeignElement || el.isCustomElement) {
=======
		await document.walkOn('Element', node => {
			if (node.isForeignElement || node.isCustomElement) {
>>>>>>> 59c49460
				return;
			}

			const value = attr.rule.value;

			const ms = attr.rule.severity === 'error' ? 'must' : 'should';
			const deny = value === 'lower' ? /[A-Z]/ : /[a-z]/;
			const cases = value === 'lower' ? 'lower' : 'upper';
			const message = t(`{0} ${ms} be {1}`, t('{0} of {1}', 'attribute names', 'HTML elements'), `${cases}case`);
			const attrSpecs = getAttrSpecs(el.nameWithNS, document.specs);

			/**
			 * Ignore when it has the potential name,
			 * it Interprets `tabIndex` to `tabindex` in JSX for example.
			 */
			if (attr.nameNode?.raw !== attr.name) {
				return;
			}

			const name = attr.name;

			if (attrSpecs) {
				const spec = attrSpecs.find(spec => spec.name === name);
				if (spec && spec.caseSensitive) {
					return;
				}
			}

			if (deny.test(name)) {
				report({
					scope: attr,
					line: attr.nameNode?.startLine,
					col: attr.nameNode?.startCol,
					raw: attr.nameNode?.raw,
					message,
				});
			}
		});
	},
	async fix({ document }) {
<<<<<<< HEAD
		await document.walkOn('Attr', async attr => {
			const el = attr.ownerElement;

			if (el.isForeignElement || el.isCustomElement) {
=======
		await document.walkOn('Element', node => {
			if (node.isForeignElement || node.isCustomElement) {
>>>>>>> 59c49460
				return;
			}

			const attrSpecs = getAttrSpecs(el.nameWithNS, document.specs);

			const value = attr.rule.value;

			/**
			 * Ignore when it has the potential name,
			 * it Interprets `tabIndex` to `tabindex` in JSX for example.
			 */
			if (attr.nameNode?.raw !== attr.name) {
				return;
			}

			const name = attr.name;

			if (attrSpecs) {
				const spec = attrSpecs.find(spec => spec.name === name);
				if (spec && spec.caseSensitive) {
					return;
				}
			}

			if (value === 'lower') {
				attr.nameNode.fix(name.toLowerCase());
			} else {
				attr.nameNode.fix(name.toUpperCase());
			}
		});
	},
});<|MERGE_RESOLUTION|>--- conflicted
+++ resolved
@@ -6,14 +6,9 @@
 	defaultServerity: 'warning',
 	defaultValue: 'lower',
 	async verify({ document, report, t }) {
-<<<<<<< HEAD
-		await document.walkOn('Attr', async attr => {
+		await document.walkOn('Attr', attr => {
 			const el = attr.ownerElement;
 			if (el.isForeignElement || el.isCustomElement) {
-=======
-		await document.walkOn('Element', node => {
-			if (node.isForeignElement || node.isCustomElement) {
->>>>>>> 59c49460
 				return;
 			}
 
@@ -54,15 +49,10 @@
 		});
 	},
 	async fix({ document }) {
-<<<<<<< HEAD
-		await document.walkOn('Attr', async attr => {
+		await document.walkOn('Attr', attr => {
 			const el = attr.ownerElement;
 
 			if (el.isForeignElement || el.isCustomElement) {
-=======
-		await document.walkOn('Element', node => {
-			if (node.isForeignElement || node.isCustomElement) {
->>>>>>> 59c49460
 				return;
 			}
 
