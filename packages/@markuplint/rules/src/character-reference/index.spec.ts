import { mlTest } from 'markuplint';
import rule from './';

test('character-reference', async () => {
	const { violations } = await mlTest(
		'<div id="a"> > < & " \' &amp;</div>',
		{
			rules: {
				'character-reference': true,
			},
		},
		[rule],
		'en',
	);
	expect(violations.length).toBe(4);
	expect(violations[0]).toStrictEqual({
		severity: 'error',
		message: 'Illegal characters must escape in character reference',
		line: 1,
		col: 14,
		raw: '>',
		ruleId: 'character-reference',
	});
	expect(violations[1].col).toBe(16);
	expect(violations[1].raw).toBe('<');
	expect(violations[2].col).toBe(18);
	expect(violations[2].raw).toBe('&');
	expect(violations[3].col).toBe(20);
	expect(violations[3].raw).toBe('"');
});

test('character-reference', async () => {
	const { violations } = await mlTest(
		'<img src="path/to?a=b&c=d">',
		{
			rules: {
				'character-reference': true,
			},
		},
		[rule],
		'en',
	);
	expect(violations).toStrictEqual([
		{
			severity: 'error',
			message: 'Illegal characters must escape in character reference',
			line: 1,
			col: 22,
			raw: '&',
			ruleId: 'character-reference',
		},
	]);
});

test('character-reference', async () => {
	const { violations } = await mlTest(
		'<script>if (i < 0) console.log("<markuplint>");</script>',
		{
			rules: {
				'character-reference': true,
			},
		},
		[rule],
		'en',
	);
	expect(violations.length).toBe(0);
});

test('in Vue', async () => {
	const { violations } = await mlTest(
		'<template><div v-if="a < b"></div></template>',
		{
			parser: {
				'.*': '@markuplint/vue-parser',
			},
			rules: {
				'character-reference': true,
			},
		},
		[rule],
		'en',
	);
<<<<<<< HEAD
	expect(violations.length).toBe(0);
=======
	expect(r.length).toBe(0);
});

test('in EJS', async () => {
	const r = await markuplint.verify(
		'<title><%- "title" _%></title>',
		{
			parser: {
				'.*': '@markuplint/ejs-parser',
			},
			rules: {
				'character-reference': true,
			},
		},
		[rule],
		'en',
	);
	expect(r.length).toBe(0);
>>>>>>> 4c08a837
});<|MERGE_RESOLUTION|>--- conflicted
+++ resolved
@@ -80,10 +80,7 @@
 		[rule],
 		'en',
 	);
-<<<<<<< HEAD
 	expect(violations.length).toBe(0);
-=======
-	expect(r.length).toBe(0);
 });
 
 test('in EJS', async () => {
@@ -101,5 +98,4 @@
 		'en',
 	);
 	expect(r.length).toBe(0);
->>>>>>> 4c08a837
 });