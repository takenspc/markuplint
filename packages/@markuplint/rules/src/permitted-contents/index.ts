--- conflicted
+++ resolved
@@ -22,13 +22,8 @@
 	},
 	async verify({ document, report, t }) {
 		let idCounter = 0;
-<<<<<<< HEAD
-		await document.walkOn('Element', async el => {
+		await document.walkOn('Element', el => {
 			if (!el.rule.value) {
-=======
-		await document.walkOn('Element', node => {
-			if (!node.rule.value) {
->>>>>>> 59c49460
 				return;
 			}
 
