--- conflicted
+++ resolved
@@ -1139,7 +1139,6 @@
 		).toStrictEqual([]);
 	});
 
-<<<<<<< HEAD
 	test('#491', async () => {
 		expect((await mlRuleTest(rule, '<hgroup><p>HEADING</p></hgroup>')).violations.length).toBe(1);
 		expect((await mlRuleTest(rule, '<hgroup><h1>HEADING</h1></hgroup>')).violations.length).toBe(0);
@@ -1147,7 +1146,8 @@
 		expect(
 			(await mlRuleTest(rule, '<hgroup><p>SUB</p><h1>HEADING</h1><p>SUB</p></hgroup>')).violations.length,
 		).toBe(0);
-=======
+	});
+
 	test('#566', async () => {
 		expect(
 			(
@@ -1157,7 +1157,6 @@
 						<h1></h1>
 						<h2></h2>
 					</hgroup>`,
-					ruleOn,
 				)
 			).violations,
 		).toStrictEqual([
@@ -1169,6 +1168,5 @@
 				raw: '<hgroup>',
 			},
 		]);
->>>>>>> afa74b84
 	});
 });