import { createRule, getAttrSpecs } from '@markuplint/ml-core';

import {
	ariaSpec,
	checkAria,
	getComputedRole,
	getImplicitRole,
	getPermittedRoles,
	getRoleSpec,
	htmlSpec,
	isValidAttr,
} from '../helpers';

type Options = {
	checkingValue?: boolean;
	checkingDeprecatedProps?: boolean;
	permittedAriaRoles?: boolean;
	disallowSetImplicitRole?: boolean;
	disallowSetImplicitProps?: boolean;
	disallowDefaultValue?: boolean;
};

export default createRule<boolean, Options>({
	defaultOptions: {
		checkingValue: true,
		checkingDeprecatedProps: true,
		permittedAriaRoles: true,
		disallowSetImplicitRole: true,
		disallowSetImplicitProps: true,
		disallowDefaultValue: false,
	},
	async verify({ document, report, t }) {
<<<<<<< HEAD
		await document.walkOn('Element', async el => {
			const attrSpecs = getAttrSpecs(el.nameWithNS, document.specs);
			const html = htmlSpec(document.specs, el.nameWithNS);
=======
		await document.walkOn('Element', node => {
			const attrSpecs = getAttrSpecs(node.nameWithNS, document.specs);
			const html = htmlSpec(document.specs, node.nodeName);
>>>>>>> 59c49460
			const { roles, ariaAttrs } = ariaSpec(document.specs);

			if (!html || !attrSpecs) {
				return;
			}

			const roleAttr = el.getAttributeNode('role');

			// Roles in the spec
			if (roleAttr) {
				const value = roleAttr.value.trim().toLowerCase();
				const existedRole = roles.find(role => role.name === value);

				if (!existedRole) {
					// Not exist
					report({
						scope: el,
						message:
							t(
								'{0} according to {1}',
								t('{0} does not exist', t('the "{0*}" {1}', value, 'role')),
								'the WAI-ARIA specification',
							) +
							t('.') +
							// TODO: Translate
							` This "${value}" role does not exist in WAI-ARIA.`,
						line: roleAttr.startLine,
						col: roleAttr.startCol,
						raw: roleAttr.raw,
					});
				} else if (existedRole.isAbstract) {
					// the abstract role
					report({
						scope: el,
						message: t('{0} is {1}', t('the "{0*}" {1}', value, 'role'), 'the abstract role'),
						line: roleAttr.startLine,
						col: roleAttr.startCol,
						raw: roleAttr.raw,
					});
				}

				// Set the implicit role explicitly
				if (el.rule.option.disallowSetImplicitRole) {
					const implictRole = getImplicitRole(document.specs, el);
					if (implictRole && implictRole === value) {
						// the implicit role
						report({
							scope: el,
							message: t(
								'{0} is {1}',
								t('the "{0*}" {1}', value, 'role'),
								t('{0} of {1}', 'the implicit role', t('the "{0*}" {1}', el.localName, 'element')),
							),
							line: roleAttr.startLine,
							col: roleAttr.startCol,
							raw: roleAttr.raw,
						});
					}
				}

				// Permitted ARIA Roles
				if (el.rule.option.permittedAriaRoles) {
					const permittedRoles = getPermittedRoles(document.specs, el);
					if (permittedRoles === false) {
						report({
							scope: el,
							message: t(
								'{0} according to {1}',
								t(
									'Cannot overwrite {0}',
									t('{0} of {1}', t('the {0}', 'role'), t('the "{0*}" {1}', el.localName, 'element')),
								),
								'ARIA in HTML specification',
							),
							line: roleAttr.startLine,
							col: roleAttr.startCol,
							raw: roleAttr.raw,
						});
					} else if (Array.isArray(permittedRoles) && !permittedRoles.includes(value)) {
						report({
							scope: el,
							message: t(
								'{0} according to {1}',
								t(
									'Cannot overwrite {0} to {1}',
									t('the "{0*}" {1}', value, 'role'),
									t('the "{0*}" {1}', el.localName, 'element'),
								),
								'ARIA in HTML specification',
							),
							line: roleAttr.startLine,
							col: roleAttr.startCol,
							raw: roleAttr.raw,
						});
					}
				}
			}

			const computedRole = getComputedRole(document.specs, el);
			if (computedRole) {
				const role = getRoleSpec(document.specs, computedRole.name);
				if (role) {
					// Checking aria-* on the role
					for (const attr of el.attributes) {
						const attrName = attr.name.toLowerCase();
						if (/^aria-/i.test(attrName)) {
							const statesAndProp = role.statesAndProps.find(s => s.name === attrName);
							if (statesAndProp) {
								if (el.rule.option.checkingDeprecatedProps && statesAndProp.deprecated) {
									report({
										scope: el,
										message: t(
											'{0:c} on {1}',
											t(
												'{0} is {1:c}',
												t('the "{0*}" {1}', attrName, 'ARIA state/property'),
												'deprecated',
											),
											t('the "{0*}" {1}', role.name, 'role'),
										),
										line: attr.startLine,
										col: attr.startCol,
										raw: attr.raw,
									});
								}
							} else {
								report({
									scope: el,
									message: t(
										'{0:c} on {1}',
										t(
											'{0} is {1:c}',
											t('the "{0*}" {1}', attrName, 'ARIA state/property'),
											'disallowed',
										),
										t('the "{0*}" {1}', role.name, 'role'),
									),
									line: attr.startLine,
									col: attr.startCol,
									raw: attr.raw,
								});
							}
						}
					}

					// Checing required props
					if (!computedRole.isImplicit) {
						const requiredProps = role.statesAndProps.filter(s => s.required).map(s => s.name);
						for (const requiredProp of requiredProps) {
							const has = el.attributes.some(attr => {
								const attrName = attr.name.toLowerCase();
								return attrName === requiredProp;
							});
							if (!has) {
								report({
									scope: el,
									message: t(
										'{0:c} on {1}',
										t('Require {0}', t('the "{0*}" {1}', requiredProp, 'ARIA state/property')),
										t('the "{0*}" {1}', role.name, 'role'),
									),
								});
							}
						}
					}
				}
			} else {
				// No role element
				const { ariaAttrs } = ariaSpec(document.specs);
				for (const attr of el.attributes) {
					const attrName = attr.name.toLowerCase();
					if (/^aria-/i.test(attrName)) {
						const ariaAttr = ariaAttrs.find(attr => attr.name === attrName);
						if (ariaAttr && !ariaAttr.isGlobal) {
							report({
								scope: el,
								message: t(
									'{0} is not {1}',
									t('the "{0*}" {1}', attrName, 'ARIA state/property'),
									'global state/property',
								),
								line: attr.startLine,
								col: attr.startCol,
								raw: attr.raw,
							});
						}
					}
				}
			}

			for (const attr of el.attributes) {
				if (attr.isDynamicValue) {
					continue;
				}
				const attrName = attr.name.toLowerCase();
				if (/^aria-/i.test(attrName)) {
					const value = attr.value.trim().toLowerCase();
					const propSpec = ariaAttrs.find(p => p.name === attrName);

					// Checking ARIA Value
					if (el.rule.option.checkingValue) {
						const result = checkAria(document.specs, attrName, value, computedRole?.name);
						if (!result.isValid) {
							report({
								scope: el,
								message:
									t(
										'{0:c} on {1}',
										t('{0} is {1:c}', t('the "{0}"', value), 'disallowed'),
										t('the "{0*}" {1}', attrName, 'ARIA state/property'),
									) +
									('enum' in result && result.enum.length
										? t('. ') + t('Allowed values are: {0}', t(result.enum))
										: ''),
								line: attr.startLine,
								col: attr.startCol,
								raw: attr.raw,
							});
						}
					}

					// Checking implicit props
					if (el.rule.option.disallowSetImplicitProps) {
						if (propSpec && propSpec.equivalentHtmlAttrs) {
							for (const equivalentHtmlAttr of propSpec.equivalentHtmlAttrs) {
								const htmlAttrSpec = attrSpecs.find(a => a.name === equivalentHtmlAttr.htmlAttrName);
								const isValid = isValidAttr(
									t,
									equivalentHtmlAttr.htmlAttrName,
									equivalentHtmlAttr.value || '',
									false,
									el,
									attrSpecs,
								);
								if (isValid && isValid.invalidType === 'non-existent') {
									continue;
								}
								if (el.hasAttribute(equivalentHtmlAttr.htmlAttrName)) {
									const targetAttrValue = el.getAttribute(equivalentHtmlAttr.htmlAttrName);
									if (
										(equivalentHtmlAttr.value == null && targetAttrValue === value) ||
										equivalentHtmlAttr.value === value
									) {
										report({
											scope: el,
											message: t(
												'{0} has {1}',
												t('the "{0*}" {1}', attrName, 'ARIA state/property'),
												t(
													'the same {0} as {1}',
													'semantics',
													t(
														'{0} or {1}',
														t(
															'the current "{0}" {1}',
															equivalentHtmlAttr.htmlAttrName,
															'attribute',
														),
														t(
															'the implicit "{0}" {1}',
															equivalentHtmlAttr.htmlAttrName,
															'attribute',
														),
													),
												),
											),
											line: attr.startLine,
											col: attr.startCol,
											raw: attr.raw,
										});
										continue;
									}
									if (htmlAttrSpec?.type === 'Boolean' && value !== 'false') {
										continue;
									}
									report({
										scope: el,
										message: t(
											'{0} contradicts {1}',
											t('the "{0*}" {1}', attrName, 'ARIA state/property'),
											t('the current "{0}" {1}', equivalentHtmlAttr.htmlAttrName, 'attribute'),
										),
										line: attr.startLine,
										col: attr.startCol,
										raw: attr.raw,
									});
								} else if (value === 'true') {
									if (!equivalentHtmlAttr.isNotStrictEquivalent && htmlAttrSpec?.type === 'Boolean') {
										report({
											scope: el,
											message: t(
												'{0} contradicts {1}',
												t('the "{0*}" {1}', attrName, 'ARIA state/property'),
												t(
													'the implicit "{0}" {1}',
													equivalentHtmlAttr.htmlAttrName,
													'attribute',
												),
											),
											line: attr.startLine,
											col: attr.startCol,
											raw: attr.raw,
										});
									}
								}
							}
						}
					}

					// Default value
					if (el.rule.option.disallowDefaultValue && propSpec && propSpec.defaultValue === value) {
						report({
							scope: el,
							message: t('It is {0}', 'default value'),
							line: attr.startLine,
							col: attr.startCol,
							raw: attr.raw,
						});
					}
				}
			}
		});
	},
});<|MERGE_RESOLUTION|>--- conflicted
+++ resolved
@@ -30,15 +30,9 @@
 		disallowDefaultValue: false,
 	},
 	async verify({ document, report, t }) {
-<<<<<<< HEAD
-		await document.walkOn('Element', async el => {
+		await document.walkOn('Element', el => {
 			const attrSpecs = getAttrSpecs(el.nameWithNS, document.specs);
 			const html = htmlSpec(document.specs, el.nameWithNS);
-=======
-		await document.walkOn('Element', node => {
-			const attrSpecs = getAttrSpecs(node.nameWithNS, document.specs);
-			const html = htmlSpec(document.specs, node.nodeName);
->>>>>>> 59c49460
 			const { roles, ariaAttrs } = ariaSpec(document.specs);
 
 			if (!html || !attrSpecs) {
