--- conflicted
+++ resolved
@@ -1,8 +1,3 @@
-<<<<<<< HEAD
-import { Selector as CSSSelector, CssSelectorParser } from 'css-selector-parser';
-import { AnonymousNode } from '@markuplint/ml-core';
-import { MLDOMElement } from '../tokens';
-=======
 import type MLDOMAbstractElement from '../tokens/abstract-element';
 import parser from 'postcss-selector-parser';
 
@@ -11,7 +6,6 @@
 }
 
 type TargetElement = MLDOMAbstractElement<any, any>;
->>>>>>> a8b4b3e6
 
 class Selector {
 	#ruleset: Ruleset;
@@ -40,16 +34,6 @@
 		this.#selectorGroup.push(...selectors.map(selector => new StructuredSelector(selector)));
 	}
 
-<<<<<<< HEAD
-	match(element: MLDOMElement<any, any>) {
-		return match(element, this.#ruleset, this.#rawSelector);
-	}
-}
-
-function match(element: MLDOMElement<any, any>, ruleset: CSSSelector, rawSelector: string) {
-	const rules = ruleset.type === 'selectors' ? ruleset.selectors.map(ruleSet => ruleSet.rule) : [ruleset.rule];
-	const orMatch: boolean[] = [];
-=======
 	match(el: TargetElement, caller: TargetElement | null) {
 		return this.#selectorGroup.some(selector => selector.match(el, caller));
 	}
@@ -92,7 +76,6 @@
 		return this.#edge.match(el, caller);
 	}
 }
->>>>>>> a8b4b3e6
 
 class SelectorTarget {
 	tag: parser.Tag | parser.Universal | null = null;
@@ -171,14 +154,9 @@
 		}
 	}
 
-<<<<<<< HEAD
-		if (rule.classNames) {
-			andMatch.push(rule.classNames.every(className => element.classList.includes(className)));
-=======
 	_matchWithoutCombinateChecking(el: TargetElement, caller: TargetElement | null) {
 		if (!this.#isAdded) {
 			return isScope(el, caller);
->>>>>>> a8b4b3e6
 		}
 
 		if (this.tag && this.tag.type === 'tag') {
@@ -401,20 +379,6 @@
 	return el.uuid === caller?.uuid || (!el.isInFragmentDocument && el.parentNode === null);
 }
 
-<<<<<<< HEAD
-function treeToArray(tree: AnonymousNode<any, any>[], recursive = true) {
-	const array: MLDOMElement<any, any>[] = [];
-	for (const node of tree) {
-		if (node.type === 'Element') {
-			array.push(node);
-			if (recursive) {
-				array.push(...treeToArray(node.childNodes));
-			}
-		}
-	}
-	return array;
-=======
 function getDescendants(el: TargetElement, includeSelf = false): TargetElement[] {
 	return [...el.children.map(child => getDescendants(child, true)).flat(), ...(includeSelf ? [el] : [])];
->>>>>>> a8b4b3e6
 }