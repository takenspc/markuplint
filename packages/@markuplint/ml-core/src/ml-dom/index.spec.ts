--- conflicted
+++ resolved
@@ -17,13 +17,8 @@
 	expect((nodeList[0] as Element).closeTag?.raw).toBe('</div>');
 });
 
-<<<<<<< HEAD
-test('raw', async () => {
+test('raw', () => {
 	const tokens = createTestTokenList(`
-=======
-test('raw', () => {
-	const nodeList = createTestNodeList(`
->>>>>>> 59c49460
 <div>
 	text
 </div>`);
@@ -33,13 +28,8 @@
 	expect(tokens[3].raw).toBe('</div>');
 });
 
-<<<<<<< HEAD
-test('raw', async () => {
+test('raw', () => {
 	const tokens = createTestTokenList(`
-=======
-test('raw', () => {
-	const nodeList = createTestNodeList(`
->>>>>>> 59c49460
     <div>
         text
     </div>`);
@@ -54,13 +44,8 @@
 	expect((tokens[2] as Element).prevToken?.uuid).toBe(tokens[1].uuid);
 });
 
-<<<<<<< HEAD
-test('raw', async () => {
+test('raw', () => {
 	const tokens = createTestTokenList(`
-=======
-test('raw', () => {
-	const nodeList = createTestNodeList(`
->>>>>>> 59c49460
     <div>
         <span>text</span>
     </div>`);
@@ -74,13 +59,8 @@
 	expect(tokens[7].raw).toBe('</div>');
 });
 
-<<<<<<< HEAD
-test('raw', async () => {
+test('raw', () => {
 	const tokens = createTestTokenList(`
-=======
-test('raw', () => {
-	const nodeList = createTestNodeList(`
->>>>>>> 59c49460
 <div>
 	<span>text</span>
 </div>`);
@@ -94,29 +74,20 @@
 	expect(tokens[7].raw).toBe('</div>');
 });
 
-<<<<<<< HEAD
-test('classList', async () => {
+test('classList', () => {
 	const el = createTestElement('<div class="a b c"></div>');
 	expect(Array.from(el.classList)).toStrictEqual(['a', 'b', 'c']);
 });
 
-test('fixNodeName', async () => {
-=======
-test('raw', () => {
->>>>>>> 59c49460
+test('fixNodeName', () => {
 	const el = createTestElement('<div></div>');
 	expect(el.raw).toBe('<div>');
 	el.fixNodeName('x-div');
 	expect(el.raw).toBe('<x-div>');
 });
 
-<<<<<<< HEAD
-test('namespace', async () => {
+test('namespace', () => {
 	const tokens = createTestTokenList(`<div>
-=======
-test('namespace', () => {
-	const nodeList = createTestNodeList(`<div>
->>>>>>> 59c49460
 	<svg>
 		<a></a>
 		<foreignObject>
@@ -140,7 +111,7 @@
 	expect((tokens[16] as Element).namespaceURI).toBe('http://www.w3.org/1999/xhtml');
 });
 
-test('toString', async () => {
+test('toString', () => {
 	const raw = `
 	<div>
 		<span attr attr2 attr3="value" attr4=value>text</span>
