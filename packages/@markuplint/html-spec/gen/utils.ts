/* global cheerio */

type HasName = { name: string };

export function nameCompare(a: HasName | string, b: HasName | string) {
	const nameA = typeof a === 'string' ? a : a.name?.toUpperCase() || String(a);
	const nameB = typeof b === 'string' ? b : b.name?.toUpperCase() || String(b);
	if (nameA < nameB) {
		return -1;
	}
	if (nameA > nameB) {
		return 1;
	}
	return 0;
}

<<<<<<< HEAD
export function sortObjectByKey<T extends Record<string, any>>(o: T): T {
=======
export function sortObjectByKey<T>(o: T): T {
	// @ts-ignore
>>>>>>> fbf92e6e
	const keys = Object.keys(o);
	keys.sort(nameCompare);
	// @ts-ignore
	const newObj: T = {};
	keys.forEach(key => {
		// @ts-ignore
		newObj[key] = o[key];
	});
	return newObj;
}

export function arrayUnique<T extends HasName>(array: T[]) {
	const nameStack: string[] = [];
	const result: T[] = [];
	for (const item of array) {
		if (nameStack.includes(item.name)) {
			continue;
		}
		result.push(item);
		nameStack.push(item.name);
	}
	return result;
}

export function getThisOutline($: cheerio.Root, $start: cheerio.Cheerio) {
	const $container = $('<div></div>');
	let $next = $start.next();
	const els = [$start.clone()];
	while (!!$next.length && !$next.filter('h2').length) {
		els.push($next.clone());
		$next = $next.next();
	}
	els.forEach(el => $container.append(el));
	return $container;
}

export function mergeAttributes<T>(fromDocs: T, fromJSON: T): T {
	return {
		...fromDocs,
		...fromJSON,
	};
}

export function keys<T, K = keyof T>(object: T): K[] {
	// @ts-ignore
	return Object.keys(object) as K[];
}

export function getName(origin: string) {
	const [, ns, localName] = origin.match(/^(?:(svg)_)?([a-z0-9_]+)/i) || [];
	const name = localName ?? origin;
	const ml = ns === 'svg' ? 'SVG' : 'HTML';
	const namespace: 'http://www.w3.org/2000/svg' | undefined = ns === 'svg' ? 'http://www.w3.org/2000/svg' : undefined;

	return {
		localName: name,
		namespace,
		ml,
	};
}<|MERGE_RESOLUTION|>--- conflicted
+++ resolved
@@ -14,12 +14,8 @@
 	return 0;
 }
 
-<<<<<<< HEAD
-export function sortObjectByKey<T extends Record<string, any>>(o: T): T {
-=======
 export function sortObjectByKey<T>(o: T): T {
 	// @ts-ignore
->>>>>>> fbf92e6e
 	const keys = Object.keys(o);
 	keys.sort(nameCompare);
 	// @ts-ignore
