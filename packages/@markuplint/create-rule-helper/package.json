{
	"name": "@markuplint/create-rule-helper",
<<<<<<< HEAD
	"version": "2.3.6",
=======
	"version": "3.0.0-alpha.6",
>>>>>>> cf2bdd02
	"description": "Create rule helper",
	"repository": "git@github.com:markuplint/markuplint.git",
	"author": "Yusuke Hirao <yusukehirao@me.com>",
	"license": "MIT",
	"private": false,
	"main": "lib/index.js",
	"types": "lib/index.d.ts",
	"publishConfig": {
		"access": "public"
	},
	"scripts": {
		"build": "tsc",
		"dev": "tsc --build --watch",
		"clean": "tsc --build --clean"
	},
	"dependencies": {
<<<<<<< HEAD
		"@markuplint/ml-core": "2.3.6",
		"glob": "^7.2.0",
=======
		"@markuplint/ml-core": "3.0.0-alpha.6",
		"glob": "^8.0.3",
>>>>>>> cf2bdd02
		"mustache": "^4.2.0",
		"prettier": "^2.7.1",
		"tslib": "^2.4.0",
		"typescript": "^4.8.3"
	},
	"devDependencies": {
		"@types/fs-extra": "^9.0.13",
		"fs-extra": "^10.1.0"
	}
}<|MERGE_RESOLUTION|>--- conflicted
+++ resolved
@@ -1,10 +1,6 @@
 {
 	"name": "@markuplint/create-rule-helper",
-<<<<<<< HEAD
-	"version": "2.3.6",
-=======
 	"version": "3.0.0-alpha.6",
->>>>>>> cf2bdd02
 	"description": "Create rule helper",
 	"repository": "git@github.com:markuplint/markuplint.git",
 	"author": "Yusuke Hirao <yusukehirao@me.com>",
@@ -21,13 +17,8 @@
 		"clean": "tsc --build --clean"
 	},
 	"dependencies": {
-<<<<<<< HEAD
-		"@markuplint/ml-core": "2.3.6",
-		"glob": "^7.2.0",
-=======
 		"@markuplint/ml-core": "3.0.0-alpha.6",
 		"glob": "^8.0.3",
->>>>>>> cf2bdd02
 		"mustache": "^4.2.0",
 		"prettier": "^2.7.1",
 		"tslib": "^2.4.0",
