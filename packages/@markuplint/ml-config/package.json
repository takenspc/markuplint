--- conflicted
+++ resolved
@@ -19,12 +19,8 @@
 		"clean": "tsc --build --clean"
 	},
 	"devDependencies": {
-<<<<<<< HEAD
 		"@markuplint/ml-ast": "3.1.0",
-=======
-		"@markuplint/ml-ast": "3.0.0",
 		"@markuplint/shared": "3.4.0",
->>>>>>> bbb5d3b1
 		"@types/mustache": "^4.2.2"
 	},
 	"dependencies": {
