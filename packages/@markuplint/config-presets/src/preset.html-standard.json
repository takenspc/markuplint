{
	"rules": {
		/**
		 * No duplicate attr
		 *
		 * The parser ignores all such duplicate occurrences of the attribute.
		 *
		 * @see https://html.spec.whatwg.org/multipage/parsing.html#parse-error-duplicate-attribute
		 */
		"attr-duplication": true,

		/**
		 * Use **character reference**
		 *
		 */
		"character-reference": true,

		/**
		 * No use deprecated attr
		 *
		 * You should not use deprecated attributes from the viewpoint of compatibility.
		 */
		"deprecated-attr": true,

		/**
		 * No use deprecated element
		 *
		 * You should not use deprecated elements from the viewpoint of compatibility.
		 */
		"deprecated-element": true,

		/**
		 * Require `doctype`
		 *
		 * It has the effect of avoiding quirks mode.
		 *
		 * @see https://html.spec.whatwg.org/multipage/syntax.html#syntax-doctype
		 */
		"doctype": true,

		/**
		 * Must not duplicate **ID**
		 *
		 */
		"id-duplication": true,

		/**
		 * No use ineffective attr
		 *
		 */
		"ineffective-attr": true,

		/**
		 * No refer to no existent **ID**
		 */
		"no-refer-to-non-existent-id": true,

		/**
		 * Allow only **permitted contents**
		 *
		 */
		"permitted-contents": true,

		/**
<<<<<<< HEAD
		 * Require **placeholder label option**
		 *
		 */
		"placeholder-label-option": true,
=======
		 * Require the `datetime` attribute if the content of the `time` element is invalid
		 *
		 */
		"require-datetime": true,
>>>>>>> 8a84c370

		/**
		 * Specify required attr
		 *
		 */
		"required-attr": true
	},
	"nodeRules": [
		{
			/**
			 * Specify `charset=UTF-8`
			 *
			 * @see https://html.spec.whatwg.org/multipage/semantics.html#charset
			 */
			"selector": ":where(head)",
			"rules": {
				"required-element": ["meta[charset=\"UTF-8\" i]"]
			}
		},
		{
			/**
			 * No use `<small>` as **subheadings**
			 *
			 * Should not use it in `<h1>`, `<h2>`, `<h3>`, `<h4>`, `<h5>`, and `<h6>`.
			 *
			 * @see https://html.spec.whatwg.org/multipage/text-level-semantics.html#the-small-element
			 */
			"selector": "h1, h2, h3, h4, h5, h6",
			"rules": {
				"disallowed-element": {
					"value": ["small"],
					"reason": "The small element must not be used for subheadings. https://html.spec.whatwg.org/multipage/text-level-semantics.html#the-small-element"
				}
			}
		},
		{
			/**
			 * No use `<caption>` within `<figure>`
			 *
			 * When `<table>` is the only content in `<figure>` other than `<figcaption>`, `<caption>` should be omitted in favor of `<figcaption>`.
			 *
			 * @see https://html.spec.whatwg.org/multipage/tables.html#the-caption-element
			 */
			"selector": ":where(figcaption ~ table, table:has(~ figcaption))",
			"rules": {
				"disallowed-element": {
					"value": ["caption"],
					"reason": "When a table element is the only content in a figure element other than the figcaption, the caption element should be omitted in favor of the figcaption. (https://html.spec.whatwg.org/multipage/tables.html#the-caption-element)"
				},
				"require-accessible-name": false
			}
		}
	]
}<|MERGE_RESOLUTION|>--- conflicted
+++ resolved
@@ -62,17 +62,16 @@
 		"permitted-contents": true,
 
 		/**
-<<<<<<< HEAD
 		 * Require **placeholder label option**
 		 *
 		 */
 		"placeholder-label-option": true,
-=======
+
+		/*
 		 * Require the `datetime` attribute if the content of the `time` element is invalid
 		 *
 		 */
 		"require-datetime": true,
->>>>>>> 8a84c370
 
 		/**
 		 * Specify required attr
