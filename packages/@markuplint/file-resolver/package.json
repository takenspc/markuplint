{
	"name": "@markuplint/file-resolver",
<<<<<<< HEAD
	"version": "2.5.6",
=======
	"version": "3.0.0-alpha.6",
>>>>>>> cf2bdd02
	"description": "The file resolver of markuplint",
	"repository": "git@github.com:markuplint/markuplint.git",
	"author": "Yusuke Hirao <yusukehirao@me.com>",
	"license": "MIT",
	"private": false,
	"main": "lib/index.js",
	"types": "lib/index.d.ts",
	"publishConfig": {
		"access": "public"
	},
	"scripts": {
		"build": "tsc",
		"clean": "tsc --build --clean"
	},
	"devDependencies": {
		"@types/cosmiconfig": "^6.0.0",
		"@types/glob": "^7.2.0",
		"@types/node": "^17.0.16"
	},
	"dependencies": {
<<<<<<< HEAD
		"@markuplint/ml-ast": "2.0.1-dev.20220307.0",
		"@markuplint/ml-config": "2.1.0",
		"@markuplint/ml-core": "2.3.6",
		"@markuplint/ml-spec": "2.1.2",
=======
		"@markuplint/ml-ast": "3.0.0-alpha.6",
		"@markuplint/ml-config": "3.0.0-alpha.6",
		"@markuplint/ml-core": "3.0.0-alpha.6",
		"@markuplint/ml-spec": "3.0.0-alpha.6",
>>>>>>> cf2bdd02
		"cosmiconfig": "^7.0.1",
		"glob": "^8.0.3",
		"jsonc": "^2.0.0",
		"minimatch": "^5.1.0",
		"tslib": "^2.4.0"
	}
}<|MERGE_RESOLUTION|>--- conflicted
+++ resolved
@@ -1,10 +1,6 @@
 {
 	"name": "@markuplint/file-resolver",
-<<<<<<< HEAD
-	"version": "2.5.6",
-=======
 	"version": "3.0.0-alpha.6",
->>>>>>> cf2bdd02
 	"description": "The file resolver of markuplint",
 	"repository": "git@github.com:markuplint/markuplint.git",
 	"author": "Yusuke Hirao <yusukehirao@me.com>",
@@ -25,17 +21,10 @@
 		"@types/node": "^17.0.16"
 	},
 	"dependencies": {
-<<<<<<< HEAD
-		"@markuplint/ml-ast": "2.0.1-dev.20220307.0",
-		"@markuplint/ml-config": "2.1.0",
-		"@markuplint/ml-core": "2.3.6",
-		"@markuplint/ml-spec": "2.1.2",
-=======
 		"@markuplint/ml-ast": "3.0.0-alpha.6",
 		"@markuplint/ml-config": "3.0.0-alpha.6",
 		"@markuplint/ml-core": "3.0.0-alpha.6",
 		"@markuplint/ml-spec": "3.0.0-alpha.6",
->>>>>>> cf2bdd02
 		"cosmiconfig": "^7.0.1",
 		"glob": "^8.0.3",
 		"jsonc": "^2.0.0",
