{
	"name": "@markuplint/types",
<<<<<<< HEAD
	"version": "2.2.1",
	"description": "Types of attributes and properties and more",
=======
	"version": "3.0.0-alpha.6",
	"description": "Type declaration and value checker",
>>>>>>> cf2bdd02
	"repository": "git@github.com:markuplint/markuplint.git",
	"author": "Yusuke Hirao <yusukehirao@me.com>",
	"license": "MIT",
	"private": false,
	"main": "lib/index.js",
	"types": "lib/index.d.ts",
	"publishConfig": {
		"access": "public"
	},
	"scripts": {
		"build": "tsc",
		"clean": "tsc --build --clean",
		"schema": "ts-node './gen/types.ts'; json2ts './types.schema.json' > './src/types.schema.ts'; prettier './src/types.schema.ts' './types.schema.json' --write; eslint './src/types.schema.ts' --fix; tsc;"
	},
	"dependencies": {
		"bcp-47": "1",
		"css-tree": "1",
		"debug": "^4.3.4",
		"leven": "3",
		"whatwg-mimetype": "2"
	},
	"devDependencies": {
		"@types/bcp-47": "1",
		"@types/css-tree": "1",
		"@types/debug": "^4.1.7",
		"@types/whatwg-mimetype": "2"
	}
}<|MERGE_RESOLUTION|>--- conflicted
+++ resolved
@@ -1,12 +1,7 @@
 {
 	"name": "@markuplint/types",
-<<<<<<< HEAD
-	"version": "2.2.1",
-	"description": "Types of attributes and properties and more",
-=======
 	"version": "3.0.0-alpha.6",
 	"description": "Type declaration and value checker",
->>>>>>> cf2bdd02
 	"repository": "git@github.com:markuplint/markuplint.git",
 	"author": "Yusuke Hirao <yusukehirao@me.com>",
 	"license": "MIT",
