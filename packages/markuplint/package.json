--- conflicted
+++ resolved
@@ -28,7 +28,6 @@
 		"execa": "5"
 	},
 	"dependencies": {
-<<<<<<< HEAD
 		"@markuplint/create-rule-helper": "3.5.0",
 		"@markuplint/file-resolver": "3.5.0",
 		"@markuplint/html-parser": "3.5.0",
@@ -39,19 +38,7 @@
 		"@markuplint/ml-core": "3.5.0",
 		"@markuplint/ml-spec": "3.5.0",
 		"@markuplint/rules": "3.5.0",
-=======
-		"@markuplint/create-rule-helper": "3.4.0",
-		"@markuplint/file-resolver": "3.4.0",
-		"@markuplint/html-parser": "3.4.0",
-		"@markuplint/html-spec": "3.4.0",
-		"@markuplint/i18n": "3.4.0",
-		"@markuplint/ml-ast": "3.0.0",
-		"@markuplint/ml-config": "3.4.0",
-		"@markuplint/ml-core": "3.4.0",
-		"@markuplint/ml-spec": "3.4.0",
-		"@markuplint/rules": "3.4.0",
 		"@markuplint/shared": "3.4.0",
->>>>>>> bbb5d3b1
 		"chokidar": "^3.5.3",
 		"cli-color": "^2.0.3",
 		"debug": "^4.3.4",
