--- conflicted
+++ resolved
@@ -34,17 +34,15 @@
               with:
                   node-version: ${{ matrix.node }}
 
-<<<<<<< HEAD
             - name: Create .yarnrc for Windows
               if: runner.os == 'Windows'
               run: echo "network-timeout 600000" > .yarnrc
-=======
+
             - name: Cache node_modules
               uses: actions/cache@v3
               with:
                   path: '**/node_modules'
                   key: os-${{ matrix.os }}-node-${{ matrix.node }}-${{ hashFiles('**/yarn.lock') }}
->>>>>>> c5fd707c
 
             - name: Install dependencies
               run: yarn install
