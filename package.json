{
  "name": "markuplint",
  "version": "0.20.0",
  "description": "HTML linter for legacy/modern HTML, Web Components, SVG, MathML, AMP HTML and more.",
  "main": "lib/index.js",
  "types": "lib/index.d.ts",
  "bin": {
    "markuplint": "bin/index.js"
  },
  "author": "Yusuke Hirao",
  "license": "MIT",
  "private": false,
  "repository": {
    "url": "git@github.com:YusukeHirao/markuplint.git"
  },
  "scripts": {
    "cli": "node ./bin/",
    "debugger": "node ./lib/debugger/",
<<<<<<< HEAD
    "build": "find ./lib -name '*.ts' | xargs rm -f && find ./lib -name '*.ts' | xargs rm -f && tsc",
    "dev": "tsc --watch & ava --verbose --watch",
    "dev-c": "tsc --watch",
=======
    "build": "find ./lib -name '*.ts' | xargs rm -f & find ./lib -name '*.js' | xargs rm -f && tsc & tsc -p tsconfig.remote.json",
    "dev": "tsc --watch & ava --watch",
>>>>>>> a3d34d83
    "test": "nyc ava && nyc report --reporter=html",
    "cover": "nyc ava && nyc report --reporter=text-lcov | coveralls",
    "scrape": "node ./rulesets/_scraper/",
    "ruleset": "node ./rulesets/resolver.js"
  },
  "dependencies": {
    "cli-color": "^1.2.0",
    "cosmiconfig": "^4.0.0",
    "css-what": "^2.1.0",
    "deep-assign": "^2.0.0",
    "find-node-modules": "^1.0.4",
    "get-stdin": "^5.0.1",
    "meow": "^4.0.0",
    "os-locale": "^2.1.0",
    "parse5": "^4.0.0",
    "strip-ansi": "^4.0.0"
  },
  "devDependencies": {
    "@types/cli-color": "^0.3.29",
    "@types/deep-assign": "^0.1.1",
    "@types/meow": "^4.0.0",
    "@types/node-fetch": "^1.6.7",
    "@types/os-locale": "^2.1.0",
    "@types/strip-ansi": "^3.0.0",
    "ava": "^0.25.0",
    "coveralls": "^3.0.0",
    "eslint": "^4.17.0",
    "jsdom": "^11.6.2",
    "markuplint-plugin-textlint": "^0.5.0",
    "node-fetch": "^2.0.0",
    "nyc": "^11.4.1",
    "textlint": "^10.1.4",
    "textlint-rule-preset-japanese": "^4.0.0",
    "tslint": "^5.9.1",
    "typescript": "2.8.0-dev.20180206"
  }
}<|MERGE_RESOLUTION|>--- conflicted
+++ resolved
@@ -16,14 +16,9 @@
   "scripts": {
     "cli": "node ./bin/",
     "debugger": "node ./lib/debugger/",
-<<<<<<< HEAD
-    "build": "find ./lib -name '*.ts' | xargs rm -f && find ./lib -name '*.ts' | xargs rm -f && tsc",
-    "dev": "tsc --watch & ava --verbose --watch",
+    "build": "find ./lib -name '*.ts' | xargs rm -f & find ./lib -name '*.js' | xargs rm -f && tsc & tsc -p tsconfig.remote.json",
+    "dev": "tsc --watch & ts --watch -p tsconfig.remote.json & ava --verbose --watch",
     "dev-c": "tsc --watch",
-=======
-    "build": "find ./lib -name '*.ts' | xargs rm -f & find ./lib -name '*.js' | xargs rm -f && tsc & tsc -p tsconfig.remote.json",
-    "dev": "tsc --watch & ava --watch",
->>>>>>> a3d34d83
     "test": "nyc ava && nyc report --reporter=html",
     "cover": "nyc ava && nyc report --reporter=text-lcov | coveralls",
     "scrape": "node ./rulesets/_scraper/",
